--- conflicted
+++ resolved
@@ -8,20 +8,13 @@
 import {Client} from 'rpc-websockets'
 import * as S from '../src/server'
 import * as T from '../src/types'
-<<<<<<< HEAD
-import * as HH from '../src/flows/holo-hosting'
 import {serializeError, whenReady, callWhenConnected} from '../src/common'
 import {shimHappById, shimHappByNick, HappEntry} from '../src/shims/happ-server'
-=======
-import {serializeError, whenReady} from '../src/common'
 import * as HH from '../src/flows/holo-hosting'
-import {HappEntry} from '../src/shims/happ-server'
->>>>>>> 6f527cc4
 
 import * as Config from '../src/config'
 import {initializeConductorConfig, cleanConductorStorage, spawnConductor, keygen} from '../src/conductor'
 import startIntrceptr from '../src/server'
-import * as S from '../src/server'
 
 
 export const adminHostCall = (uri, data) => {
@@ -77,13 +70,9 @@
   const intrceptr = startIntrceptr(Config.PORTS.intrceptr)
   await intrceptr.connections.ready()
 
-<<<<<<< HEAD
-  fn(intrceptr).finally(() => {
-=======
   fn(intrceptr)
   .catch(e => console.error("intrceptr error:", e))
   .finally(() => {
->>>>>>> 6f527cc4
     console.log("Shutting down everything...")
     intrceptr.close()
     conductor.kill()
@@ -116,12 +105,6 @@
 
 const deleteKeyData = () => rimraf.sync(Config.testKeyDir)
 
-<<<<<<< HEAD
-
-export const doRegisterHost = async () => {
-  await HH.SHIMS.registerAsProvider(S.getMasterClient(false))
-  await HH.registerAsHost(S.getMasterClient(false))
-=======
 ////////////////////////////////////////////
 
 export const doRegisterHost = async () => {
@@ -129,7 +112,6 @@
   await HH.SHIMS.registerAsProvider(client)
   await HH.registerAsHost(client)
   client.close()
->>>>>>> 6f527cc4
   await delay(1000)
 }
 
@@ -141,30 +123,35 @@
   })
   console.log("registered hApp: ", happId)
 
-<<<<<<< HEAD
-  const hostResult = await HH.enableHapp(masterClient, happId)
-  console.log(`enabled ${happId}: `, hostResult)
-
-=======
->>>>>>> 6f527cc4
   masterClient.close()
 
   return happId
 }
 
-<<<<<<< HEAD
+export const doInstallAndEnableApp = async (masterClient, happId) => {
+  const {status, statusText} = await adminHostCall('holo/happs/install', {happId: happId})
+  if (status != 200) {
+    throw `Could not install hApp ${happId}, got status ${status} ${statusText}`
+  }
+  const enableResult = await HH.enableHapp(masterClient, happId)
+  console.log(`enabled ${happId}: `, enableResult)
+}
+
+
 export const doAppSetup = async (happNick: string) => {
   const happEntry = shimHappByNick(happNick)!
   const dnaHashes = happEntry.dnas.map(dna => dna.hash)
   const uiHash = happEntry.ui ? happEntry.ui.hash : null
+  const client = S.getMasterClient(false)
 
   const happId = await doRegisterApp(happEntry)
 
-  const happResult = await adminHostCall('holo/happs/install', {happId: happId, agentId: Config.hostAgentId})
-  console.log(`installed ${happId}: `, happResult.statusText, happResult.status)
+  const happResult = await doInstallAndEnableApp(client, happId)
+  client.close()
 
   return {happId, dnaHashes, uiHash}
 }
+
 
 export const zomeCaller = (client, {happId, agentId, dnaHash, zome}) => (func, params) => {
   return callWhenConnected(client, 'holo/call', {
@@ -175,47 +162,3 @@
     signature: 'TODO',
   })
 }
-
-
-/**
- * TODO: REMOVE, because what we really want is hClient!
- *
- * Encodes the process of upgrading from anonymous to holo-hosted client ("holofication").
- * In this function, an anonymous client is created on the fly, but this is not necessary in the real world,
- * i.e. it is fine to use an existing client to call holo/identify.
- * It's just that by starting with a fresh new client, we ensure that we can't holofy a client twice.
- *
- * The real process is:
- * 1. start with connected ws client
- * 2. generate new permanent keypair
- * 3. call `holo/identify`, using new permanent agentId
- * 4. client.subscribe('agent/<agentId>/sign')
- * 5. listen for signing requests via client.on('agent/<agentId>/sign')
- */
-const holofiedClient = async (agentId): Promise<any> => {
-  const eventName = `agent/${agentId}/sign`
-  const client = await getTestClient()
-  await client.call('holo/identify', {agentId})
-  await client.subscribe(eventName)
-  client.on(eventName, (params) => {
-    console.debug('*** on agent/_/sign:', params)
-    const {entry, id} = params
-    client.call('holo/wormholeSignature', {
-      signature: 'TODO-real-signature',
-      requestId: id,
-    })
-  })
-  console.debug('*** Subscribed to', eventName)
-  return client
-}
-=======
-export const doInstallAndEnableApp = async (masterClient, happId) => {
-  const {status, statusText} = await adminHostCall('holo/happs/install', {happId: happId})
-  if (status != 200) {
-    throw `Could not install hApp ${happId}, got status ${status} ${statusText}`
-  }
-  const enableResult = await HH.enableHapp(masterClient, happId)
-  console.log(`enabled ${happId}: `, enableResult)
-
-}
->>>>>>> 6f527cc4
