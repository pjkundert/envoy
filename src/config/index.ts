import * as path from 'path'
import * as fs from 'fs'
import * as os from 'os'
import {nickDatabase} from '../shims/nick-database'

export const devUI = process.env.ENVOY_UI || ""
const testMode = Boolean(process.env.ENVOY_TEST)

if (devUI) {
  console.log("Using hApp ID for dev UI: ", devUI)
}

export const defaultEnvoyHome = process.env.ENVOY_PATH || path.join(os.homedir(), '.holochain/holo')
export const conductorConfigPath = (dir?) => path.join(dir || defaultEnvoyHome, 'conductor-config.toml')
export const uiStorageDir = (dir?) => path.join(dir || defaultEnvoyHome, 'ui-store')
export const chainStorageDir = (dir?) => path.join(dir || defaultEnvoyHome, 'storage')

export const testKeyDir = path.join(os.tmpdir(), 'holo-envoy', 'test-keydata')
export const testKeybundlePath = path.join(testKeyDir, 'keybundle.json')
export const testAgentAddressPath = path.join(testKeyDir, 'ENVOY_AGENT_ADDRESS')
export const testKeyPassphrase = ''  // TODO: can go away once `hc keygen --nullpass` fully works

export const hostAgentName = 'host-agent'
export const holoHostingAppId = {
  instance: 'holo-hosting-app',
  dna: 'holo-hosting-app',
}
export const happStoreId = {
  instance: 'happ-store',
  dna: 'happ-store',
}
export const holofuelId = {
  instance: 'holofuel',
  dna: 'holofuel',
}
export const keyConfigFile = 'src/shims/envoy-host-key.json'

export enum ConductorInterface {
  Master = 'master-interface',
  Public = 'public-interface',
  Internal = 'internal-interface',
}

<<<<<<< HEAD
let dnaConfig
try {
  // Load core DNA paths from special untracked file
  dnaConfig = require('./dna-config').default
} catch (e) {
  // In CI tests, we won't have this file, so just use a dummy object
  if (testMode) {
    dnaConfig = {
      serviceLogger: {
        path: '/home/lisa/Documents/gitrepos/holochain/holo/envoy-intrceptr/envoy/src/dnas/servicelogger/dist/servicelogger.dna.json'
      },
      holoHosting: {
        path: '/home/lisa/Documents/gitrepos/holochain/holo/holo-hosting/Holo-Hosting-App/dna-src/dist/HoloHostingApp.dna.json'
      },
      holofuel: {
        path: '/home/lisa/Documents/gitrepos/holochain/holo/envoy-intrceptr/envoy/src/dnas/holofuel/dist/holofuel.dna.json'
      },
      happStore: {
        path: '/home/lisa/Documents/gitrepos/holochain/holo/simulation-holo/HApps-Store/dna/happ-store.dna.json'
      }
    }
  } else {
    console.error(`You must provide a src/config/dna-config.ts file pointing to the core DNA packages.
Example:
=======
/**
 * @deprecated
 */
type DnaConfig = {
  path: string,
}

type UiConfig = {
  path: string,
  port: number,
}
>>>>>>> 960361b5

type ResourceConfig = {
  serviceLogger: {
<<<<<<< HEAD
    path: '/home/lisa/happs/servicelogger/dist/servicelogger.dna.json'
  },
  holoHosting: {
    path: '/home/lisa/happs/Holo-Hosting-App/dna-src/dist/dna-src.dna.json'
  },
  holofuel: {
    path: '/home/lisa/happs/holofuel/dist/holofuel.dna.json'
  },
  happStore: {
    path: '/home/lisa/happs/happs-store/dist/happs-store.dna.json'
=======
    dna: DnaConfig
  },
  holofuel: {
    dna: DnaConfig
  },
  holoHosting: {
    dna: DnaConfig,
    ui: UiConfig,
>>>>>>> 960361b5
  },
  happStore: {
    dna: DnaConfig,
    ui: UiConfig,
  }
}

type UserConfig = {
  resources: ResourceConfig
}

/**
 * @deprecated
 */
type DnaConfigMap = {[handle: string]: DnaConfig}

const testUserConfig: UserConfig = {
  resources: {
    serviceLogger: {
      dna: {
        path: '/path/to/happs/servicelogger/dist/servicelogger.dna.json',
      }
    },
    holofuel: {
      dna: {
        path: '/path/to/happs/holofuel/dist/holofuel.dna.json',
      }
    },
    holoHosting: {
      dna: {
        path: '/path/to/happs/Holo-Hosting-App/dna-src/dist/dna-src.dna.json',
      },
      ui: {
        path: '/path/to/happs/holo-hosting-app_GUI/ui',
        port: 8800,
      },
    },
    happStore: {
      dna: {
        path: '/path/to/happs/HApps-Store/dna-src/dist/dna-src.dna.json',
      },
      ui: {
        path: '/path/to/happs/HApps-Store/ui',
        port: 8880,
      },
    }
  }
}

const updateDnaConfigToUserConfig = (config: DnaConfigMap): UserConfig => {
  const newConfig = {} as ResourceConfig
  Object.entries(config).forEach(([name, c]) => {
    newConfig[name] = {
      dna: {
        path: c.path
      }
    }
  })
  return {resources: newConfig}
}

const readOutdatedDnaConfig = (): (DnaConfigMap | null) => {
  try {
    return require('./dna-config').default
  } catch {
    return null
  }
}

/**
 * Read the user-config.ts file, automatically migrating the old dna-config.ts file if
 * applicable
 *
 * TODO: this can be simplified considerably once everyone is off of dna-config.ts
 */
const readUserConfig = (): UserConfig => {

  let readUserConfigCount = 0
  const run = (): UserConfig => {
    if (++readUserConfigCount > 2) {
      console.error("Could not auto-create user-config.ts file, or remove dna-config.ts and create user-config.ts yourself")
      process.exit(-1)
    }
    try {
      // Load core DNA paths from special untracked file
      return require('./user-config').default
    } catch (e) {
      // In CI tests, we won't have this file, so just use a dummy object
      if (testMode) {
        return testUserConfig
      } else {
        const outdatedDnaConfig = readOutdatedDnaConfig()
        if (outdatedDnaConfig) {
          const userConfig = updateDnaConfigToUserConfig(outdatedDnaConfig)
          userConfig.resources.happStore.ui = {
            path: '<<FILL ME IN>>',
            port: 8880,
          }
          userConfig.resources.holoHosting.ui = {
            path: '<<FILL ME IN>>',
            port: 8800,
          }
          const userConfigPath = path.join(__dirname, 'user-config.ts')
          const contents = `
export default ${JSON.stringify(userConfig, null, 2)}


// YOU MAY DELETE EVERYTHING BELOW THIS LINE
// Be sure to fill in the blanks for the UI paths above!


// Automatically migrated original DNA config, listed below for safety.
const portedConfig = ${JSON.stringify(outdatedDnaConfig, null, 2)}

`
          fs.writeFileSync(userConfigPath, contents)
          console.log()
          console.log("----------------------------------------------------------------------------")
          console.log("Deprecated dna-config.ts file found, moving info over to user-config.ts")
          console.log("Be sure to update your user-config.ts to include UI paths!")
          console.log("Deleting your dna-config.ts file now...")
          console.log("----------------------------------------------------------------------------")
          console.log()

          const outdatedDnaConfigPath = path.join(__dirname, 'dna-config.ts')
          fs.unlinkSync(outdatedDnaConfigPath)

          return run()
        }
        console.error(`You must provide a src/config/user-config.ts file pointing to the core DNA packages.
    Example:

    export default ${JSON.stringify(testUserConfig)}
      `)
        return process.exit(-1)
      }
    }
  }

  return run()
}

export const RESOURCES: ResourceConfig = readUserConfig().resources

// The nicknames are a temporary thing, to complement the nicknames in
// `src/shims/nick-database`. They'll go away when we have "app bundles".
const dnaNicks = {
  servicelogger: 'servicelogger',
  holoHosting: 'holo-hosting-app',
  holofuel: 'holofuel',
  happStore: 'happ-store',
}

export const PORTS = {
  // Actual server ports, visible outside of this machine
  external: 48080,
  admin: 9999,

  // These will eventually go away
  wormhole: 8888,
  shim: 5555,

  // Websocket ports, interfaces into the running conductor
  masterInterface: 1111,
  publicInterface: 2222,
  internalInterface: 3333,
}

// Get the nick for a DNA from the nickDatabase (another hack), if a DNA from the app store.
// TODO: remove once we have proper app bundles with handles for DNAs
export const getNickByDna = dnaHash => {
  const externalApp = nickDatabase.find(entry => Boolean(entry.knownDnaHashes.find(hash => hash === dnaHash)))
  return externalApp ? externalApp.nick : null
}<|MERGE_RESOLUTION|>--- conflicted
+++ resolved
@@ -41,32 +41,6 @@
   Internal = 'internal-interface',
 }
 
-<<<<<<< HEAD
-let dnaConfig
-try {
-  // Load core DNA paths from special untracked file
-  dnaConfig = require('./dna-config').default
-} catch (e) {
-  // In CI tests, we won't have this file, so just use a dummy object
-  if (testMode) {
-    dnaConfig = {
-      serviceLogger: {
-        path: '/home/lisa/Documents/gitrepos/holochain/holo/envoy-intrceptr/envoy/src/dnas/servicelogger/dist/servicelogger.dna.json'
-      },
-      holoHosting: {
-        path: '/home/lisa/Documents/gitrepos/holochain/holo/holo-hosting/Holo-Hosting-App/dna-src/dist/HoloHostingApp.dna.json'
-      },
-      holofuel: {
-        path: '/home/lisa/Documents/gitrepos/holochain/holo/envoy-intrceptr/envoy/src/dnas/holofuel/dist/holofuel.dna.json'
-      },
-      happStore: {
-        path: '/home/lisa/Documents/gitrepos/holochain/holo/simulation-holo/HApps-Store/dna/happ-store.dna.json'
-      }
-    }
-  } else {
-    console.error(`You must provide a src/config/dna-config.ts file pointing to the core DNA packages.
-Example:
-=======
 /**
  * @deprecated
  */
@@ -78,22 +52,9 @@
   path: string,
   port: number,
 }
->>>>>>> 960361b5
 
 type ResourceConfig = {
   serviceLogger: {
-<<<<<<< HEAD
-    path: '/home/lisa/happs/servicelogger/dist/servicelogger.dna.json'
-  },
-  holoHosting: {
-    path: '/home/lisa/happs/Holo-Hosting-App/dna-src/dist/dna-src.dna.json'
-  },
-  holofuel: {
-    path: '/home/lisa/happs/holofuel/dist/holofuel.dna.json'
-  },
-  happStore: {
-    path: '/home/lisa/happs/happs-store/dist/happs-store.dna.json'
-=======
     dna: DnaConfig
   },
   holofuel: {
@@ -102,7 +63,6 @@
   holoHosting: {
     dna: DnaConfig,
     ui: UiConfig,
->>>>>>> 960361b5
   },
   happStore: {
     dna: DnaConfig,
@@ -275,5 +235,6 @@
 // TODO: remove once we have proper app bundles with handles for DNAs
 export const getNickByDna = dnaHash => {
   const externalApp = nickDatabase.find(entry => Boolean(entry.knownDnaHashes.find(hash => hash === dnaHash)))
+  // return coreApp ? dnaNicks[coreApp[0]] : externalApp ? externalApp.nick : null
   return externalApp ? externalApp.nick : null
 }