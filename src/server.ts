/**
 * Server for Holo
 *
 * Accepts requests similar to what the Conductor
 */

import * as express from 'express'
import {Client, Server as RpcServer} from 'rpc-websockets'

import * as Config from './config'
import installHapp, {InstallHappRequest, listHoloApps} from './flows/install-happ'
import zomeCall, {CallRequest} from './flows/zome-call'
import newAgent, {NewAgentRequest} from './flows/new-agent'
import ConnectionManager from './connection-manager'

const successResponse = { success: true }

export default (port) => new Promise((fulfill, reject) => {
  // clients to the interface served by the Conductor
  const masterClient = getMasterClient()
  const publicClient = getPublicClient()
  const internalClient = getInternalClient()
  console.debug("Connecting to admin and happ interfaces...")

  const intrceptr = new IntrceptrServer({masterClient, publicClient, internalClient})
  intrceptr.start(port)
})

const clientOpts = { max_reconnects: 0 }  // zero reconnects means unlimited
export const getMasterClient = () => new Client(`ws://localhost:${Config.PORTS.masterInterface}`, clientOpts)
export const getPublicClient = () => new Client(`ws://localhost:${Config.PORTS.publicInterface}`, clientOpts)
export const getInternalClient = () => new Client(`ws://localhost:${Config.PORTS.internalInterface}`, clientOpts)

type SigningRequest = {
  entry: Object,
  callback: (Object) => void
}

const verifySignature = (entry, signature) => true

const fail = (e) => {
  console.error("intrceptr request failure:", e)
  return e
}

/**
 * A wrapper around a rpc-websockets Server and Client which brokers communication between
 * the browser user and the Conductor. The browser communicates with the Server, and the Client
 * is used to make calls to the Conductor's Websocket interface.
 */
export class IntrceptrServer {
  server: any
  clients: {[s: string]: any}  // TODO: move masterClient to separate admin-only server that's not publicly exposed!??
  nextCallId = 0
  signingRequests = {}
  connections: ConnectionManager

  constructor({masterClient, publicClient, internalClient}) {
    this.clients = {
      master: masterClient,
      public: publicClient,
      internal: internalClient,
    }
  }

  start = async (port) => {
    let httpServer, wss
    this.connections = new ConnectionManager({
      connections: ['master', 'public', 'internal'],
      onStart: async () => {
        console.log("Beginning server startup")
        httpServer = await this.buildHttpServer(this.clients.master)
        console.log("HTTP server initialized")
        wss = await this.buildWebsocketServer(httpServer)
        console.log("WS server initialized")
        await httpServer.listen(port, () => console.log('HTTP server running on port', port))
        wss.on('listening', () => console.log("Websocket server listening on port", port))
        wss.on('error', data => console.log("<C> error: ", data))
      },
      onStop: () => {
        httpServer.close()
        wss.close()
      },
    })

    Object.keys(this.clients).forEach(name => {
      const client = this.clients[name]
      client.on('open', () => this.connections.add(name))
      client.on('close', () => this.connections.remove(name))
    })

    this.server = wss
  }

  /**
   * Close the client connections
   */
  close() {
    Object.values(this.clients).forEach((client) => client.close())
  }


  buildHttpServer = async (masterClient) => {
    const app = express()

<<<<<<< HEAD
    // Simply rely on the fact that UIs are installed in a directory
    // named after their happId
    // TODO: check access to prevent cross-UI requests?
    app.use(`/`, express.static(Config.uiStorageDir))
=======
    await this.connections.ready()
    const happs = await listHoloApps()
    const uis = await masterClient.call('admin/ui/list')
    const uisById = {}
>>>>>>> a4039892

    return require('http').createServer(app)
  }

  buildWebsocketServer = async (httpServer) => {
    const wss = new RpcServer({server: httpServer})

    wss.register('holo/identify', this.identifyAgent)

    wss.register('holo/clientSignature', this.clientSignature)

    wss.register('holo/call', this.zomeCall)

    // TODO: something in here to update the agent key subscription? i.e. re-identify?
    wss.register('holo/agents/new', this.newHostedAgent)

    return wss
  }


  // TODO: service log signature endpoint


  identifyAgent = ({agentId}, ws) => {
    // TODO: also take salt and signature of salt to prove browser owns agent ID
    console.log("adding new event to server", `agent/${agentId}/sign`)
    try {
      this.server.event(`agent/${agentId}/sign`)
    } catch (e) {
      if (e.message.includes('Already registered event')) {
        console.log('welcome back', agentId)
      } else {
        throw e
      }
    }

    console.log('identified as ', agentId)
    return { agentId }
  }

  clientSignature = ({signature, requestId}) => {
    const {entry, callback} = this.signingRequests[requestId]
    verifySignature(entry, signature)
    callback(signature)
    delete this.signingRequests[requestId]
    return successResponse
  }

  newHostedAgent = async ({agentId, happId}) => {
    const signature = 'TODO'
    await newAgent(this.clients.master)({agentId, happId, signature})
    return successResponse
  }

  zomeCall = (params: CallRequest) => {
    return zomeCall(this.clients.public, this.clients.internal)(params).catch(fail)
  }


  /**
   * Function to be called externally, registers a signing request which will be fulfilled
   * by the `holo/clientSignature` JSON-RPC method registered on this server
   */
  startHoloSigningRequest(agentId: string, entry: Object, callback: (Object) => void) {
    const id = this.nextCallId++
    // if (!(agentId in this.sockets)) {
    //   throw "Unidentified agent: " + agentId
    // }
    this.server.emit(`agent/${agentId}/sign`, {entry, id})
    this.signingRequests[id] = {entry, callback}
  }

}<|MERGE_RESOLUTION|>--- conflicted
+++ resolved
@@ -103,17 +103,10 @@
   buildHttpServer = async (masterClient) => {
     const app = express()
 
-<<<<<<< HEAD
     // Simply rely on the fact that UIs are installed in a directory
     // named after their happId
     // TODO: check access to prevent cross-UI requests?
     app.use(`/`, express.static(Config.uiStorageDir))
-=======
-    await this.connections.ready()
-    const happs = await listHoloApps()
-    const uis = await masterClient.call('admin/ui/list')
-    const uisById = {}
->>>>>>> a4039892
 
     return require('http').createServer(app)
   }
