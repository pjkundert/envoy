/**
 * Server for Holo
 *
 * Accepts requests similar to what the Conductor
 */

import * as express from 'express'
import {Client, Server as RpcServer} from 'rpc-websockets'

import * as Config from './config'
import installHapp, {InstallHappRequest, listHoloApps} from './flows/install-happ'
import zomeCall, {CallRequest, logServiceSignature} from './flows/zome-call'
import newAgent, {NewAgentRequest} from './flows/new-agent'
import ConnectionManager from './connection-manager'

import startWormholeServer from './wormhole-server'
import startAdminServer from './admin-server'
import startShimServers from './shims/happ-server'

const successResponse = { success: true }

export default (port) => new Promise((fulfill, reject) => {
  // clients to the interface served by the Conductor
  const masterClient = getMasterClient()
  const publicClient = getPublicClient()
  const internalClient = getInternalClient()
  console.debug("Connecting to admin and happ interfaces...")

  const intrceptr = new IntrceptrServer({masterClient, publicClient, internalClient})
  intrceptr.start(port)
})

const clientOpts = { max_reconnects: 0 }  // zero reconnects means unlimited
export const getMasterClient = () => new Client(`ws://localhost:${Config.PORTS.masterInterface}`, clientOpts)
export const getPublicClient = () => new Client(`ws://localhost:${Config.PORTS.publicInterface}`, clientOpts)
export const getInternalClient = () => new Client(`ws://localhost:${Config.PORTS.internalInterface}`, clientOpts)

type SigningRequest = {
  entry: Object,
  callback: (Object) => void
}

const verifySignature = (entry, signature) => true

const fail = (e) => {
  console.error("intrceptr request failure:", e)
  return e
}

/**
 * A wrapper around a rpc-websockets Server and Client which brokers communication between
 * the browser user and the Conductor. The browser communicates with the Server, and the Client
 * is used to make calls to the Conductor's Websocket interface.
 */
export class IntrceptrServer {
  server: any
  clients: {[s: string]: any}  // TODO: move masterClient to separate admin-only server that's not publicly exposed!??
  nextCallId = 0
  signingRequests = {}
  connections: ConnectionManager

  constructor({masterClient, publicClient, internalClient}) {
    this.clients = {
      master: masterClient,
      public: publicClient,
      internal: internalClient,
    }
  }

  start = async (port) => {
    let wss, httpServer, shimServer, adminServer, wormholeServer
    const intrceptr = this
    this.connections = new ConnectionManager({
      connections: ['master', 'public', 'internal'],
      onStart: async () => {
        console.log("Beginning server startup")
        httpServer = await this.buildHttpServer(this.clients.master)
        console.log("HTTP server initialized")
        wss = await this.buildWebsocketServer(httpServer)
        console.log("WS server initialized")

        shimServer = startShimServers(Config.PORTS.shim)
        adminServer = startAdminServer(Config.PORTS.admin, intrceptr.clients.master)
        wormholeServer = startWormholeServer(Config.PORTS.wormhole, intrceptr)

        await httpServer.listen(port, () => console.log('HTTP server running on port', port))
        wss.on('listening', () => console.log("Websocket server listening on port", port))
        wss.on('error', data => console.log("<C> error: ", data))
      },
      onStop: () => {
        if (httpServer) {
          httpServer.close()
          console.log("Shut down httpServer")
        } else {
          console.log("Not shutting down httpServer??")
        }
        if (adminServer) {
          adminServer.close()
          console.log("Shut down adminServer")
        } else {
          console.log("Not shutting down adminServer??")
        }
        if (wormholeServer) {
          wormholeServer.close()
          console.log("Shut down wormholeServer")
        } else {
          console.log("Not shutting down wormholeServer??")
        }
        if (wss) {
          wss.close()
          console.log("Shut down wss")
        } else {
          console.log("Not shutting down wss??")
        }
        if (shimServer) {
          shimServer.stop()
          console.log("Shut down shimServer")
        } else {
          console.log("Not shutting down shimServer??")
        }
      },
    })

    Object.keys(this.clients).forEach(name => {
      const client = this.clients[name]
      client.on('open', () => this.connections.add(name))
      client.on('close', () => this.connections.remove(name))
    })

    this.server = wss
  }

  /**
   * Close the client connections
   */
  close() {
    Object.values(this.clients).forEach((client) => client.close())
  }


  buildHttpServer = async (masterClient) => {
    const app = express()

    // Simply rely on the fact that UIs are installed in a directory
    // named after their happId
    // TODO: check access to prevent cross-UI requests?
    app.use(`/`, express.static(Config.uiStorageDir))

<<<<<<< HEAD
    for (const ui of uis) {
      uisById[ui.id] = ui
    }
    Object.keys(happs).forEach(happId => {
      const ui = uisById[uiIdFromHappId(happId)]
      if (ui) {
        const dir = ui.root_dir
        const hash = ui.id  // TODO: eventually needs to be hApp hash!
        // This is a problem for webpages withs static assets!!!
        // They are expecting to retrieve from / not /{happId}
        app.use(`/${happId}`, express.static(dir)) // will error if multiple apps are hosted
        console.log(`serving UI for '${happId}' from '${dir}'`)
      } else {
        console.warn(`App '${happId}' has no UI, skipping...`)
      }
    })
    
    // TODO: redirect to ports of conductor UI interfaces
=======
>>>>>>> 6f764341
    return require('http').createServer(app)
  }

  buildWebsocketServer = async (httpServer) => {
    const wss = new RpcServer({server: httpServer})

    wss.register('holo/identify', this.identifyAgent)

    wss.register('holo/clientSignature', this.wormholeSignature)  // TODO: deprecated
    wss.register('holo/wormholeSignature', this.wormholeSignature)

    wss.register('holo/serviceSignature', this.serviceSignature)

    wss.register('holo/call', this.zomeCall)

    // TODO: something in here to update the agent key subscription? i.e. re-identify?
    wss.register('holo/agents/new', this.newHostedAgent)

    return wss
  }

  identifyAgent = ({agentId}, ws) => {
    // TODO: also take salt and signature of salt to prove browser owns agent ID
    console.log("adding new event to server", `agent/${agentId}/sign`)
<<<<<<< HEAD

=======
>>>>>>> 6f764341
    try {
      this.server.event(`agent/${agentId}/sign`)
    } catch (e) {
      if (e.message.includes('Already registered event')) {
        console.log('welcome back', agentId)
      } else {
        throw e
      }
    }

    console.log('identified as ', agentId)
    return { agentId }
  }

  wormholeSignature = ({signature, requestId}) => {
    const {entry, callback} = this.signingRequests[requestId]
    verifySignature(entry, signature)  // TODO: really?
    callback(signature)
    delete this.signingRequests[requestId]
    return successResponse
  }

  serviceSignature = ({happId, responseEntryHash, signature}) => {
    return logServiceSignature(this.clients.internal, {happId, responseEntryHash, signature})
  }

  newHostedAgent = async ({agentId, happId}) => {
    const signature = 'TODO'
    await newAgent(this.clients.master)({agentId, happId, signature})
    return successResponse
  }

  zomeCall = (params: CallRequest) => {
    return zomeCall(this.clients.public, this.clients.internal)(params).catch(fail)
  }


  /**
   * Function to be called externally, registers a signing request which will be fulfilled
   * by the `holo/wormholeSignature` JSON-RPC method registered on this server
   */
  startHoloSigningRequest(agentId: string, entry: Object, callback: (Object) => void) {
    const id = this.nextCallId++
    // if (!(agentId in this.sockets)) {
    //   throw "Unidentified agent: " + agentId
    // }
    this.server.emit(`agent/${agentId}/sign`, {entry, id})
    this.signingRequests[id] = {entry, callback}
  }

}<|MERGE_RESOLUTION|>--- conflicted
+++ resolved
@@ -146,27 +146,6 @@
     // TODO: check access to prevent cross-UI requests?
     app.use(`/`, express.static(Config.uiStorageDir))
 
-<<<<<<< HEAD
-    for (const ui of uis) {
-      uisById[ui.id] = ui
-    }
-    Object.keys(happs).forEach(happId => {
-      const ui = uisById[uiIdFromHappId(happId)]
-      if (ui) {
-        const dir = ui.root_dir
-        const hash = ui.id  // TODO: eventually needs to be hApp hash!
-        // This is a problem for webpages withs static assets!!!
-        // They are expecting to retrieve from / not /{happId}
-        app.use(`/${happId}`, express.static(dir)) // will error if multiple apps are hosted
-        console.log(`serving UI for '${happId}' from '${dir}'`)
-      } else {
-        console.warn(`App '${happId}' has no UI, skipping...`)
-      }
-    })
-    
-    // TODO: redirect to ports of conductor UI interfaces
-=======
->>>>>>> 6f764341
     return require('http').createServer(app)
   }
 
@@ -191,10 +170,7 @@
   identifyAgent = ({agentId}, ws) => {
     // TODO: also take salt and signature of salt to prove browser owns agent ID
     console.log("adding new event to server", `agent/${agentId}/sign`)
-<<<<<<< HEAD
-
-=======
->>>>>>> 6f764341
+
     try {
       this.server.event(`agent/${agentId}/sign`)
     } catch (e) {
