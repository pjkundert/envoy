--- conflicted
+++ resolved
@@ -62,10 +62,6 @@
     },
   },
 
-<<<<<<< HEAD
-=======
-
->>>>>>> 960361b5
   // The following are for testing only
   {
     happId: 'test-app-1',
