
/**
 * Information about the "nickname" of known DNAs. This is used to assign
 * consistent instance IDs which UIs can reference globally. All conductors
 * should use the nickname listed here for a DNA's instance ID. This whole
 * nickname thing will get replaced by "bundle handles" eventually.
 */
export const nickDatabase = [
  {
    nick: 'basic-chat',
    knownDnaHashes: [
      'QmbPqQJzvWR3sT4ixHqB4cJ6v96Fy3zGNY5svpXnpBHLm6',
      'QmS7TuxiFwmGRig9b7v8mhXqT5LPz9ZSTmkwSpWyovDVkW',
    ],
  },
  {
    nick: 'simple-app',
    knownDnaHashes: [
      'QmSKxN3FGVrf1vVMav6gohJVi7GcF4jFcKVDhDcjiAnveo',
    ]
  },
  {
<<<<<<< HEAD
    nick: 'QmYhReByy4kHs3tAdUGSSfUBhvkhTTcfFvnSBCqAr2KZpq',
    knownDnaHashes: [
      'QmUrd3q8fF71VM3eA1mSEhcEzRsAiE8XiLnMZXBW6omHdV',
    ]
  },
  {
    nick: 'holofuel',
    knownDnaHashes: [
      'QmUrd3q8fF71VM3eA1mSEhcEzRsAiE8XiLnMZXBW6omHdV',
    ]
  },
  {
    nick: 'holofuel-holo',
    knownDnaHashes: [
      'QmUrd3q8fF71VM3eA1mSEhcEzRsAiE8XiLnMZXBW6omHdV',
=======
    nick: 'holofuel-holo',
    knownDnaHashes: [
      'QmTjGiTEv8Fz6KuP5qzVRqbNw9pxp3mwXPjvV2pf99sKJz',
>>>>>>> 48c099aa
    ]
  }
]<|MERGE_RESOLUTION|>--- conflicted
+++ resolved
@@ -20,7 +20,6 @@
     ]
   },
   {
-<<<<<<< HEAD
     nick: 'QmYhReByy4kHs3tAdUGSSfUBhvkhTTcfFvnSBCqAr2KZpq',
     knownDnaHashes: [
       'QmUrd3q8fF71VM3eA1mSEhcEzRsAiE8XiLnMZXBW6omHdV',
@@ -36,11 +35,7 @@
     nick: 'holofuel-holo',
     knownDnaHashes: [
       'QmUrd3q8fF71VM3eA1mSEhcEzRsAiE8XiLnMZXBW6omHdV',
-=======
-    nick: 'holofuel-holo',
-    knownDnaHashes: [
       'QmTjGiTEv8Fz6KuP5qzVRqbNw9pxp3mwXPjvV2pf99sKJz',
->>>>>>> 48c099aa
     ]
   }
 ]