
import * as tar from 'tar-fs'
import * as fs from 'fs-extra'

import {Instance, HappID} from './types'

/**
 * The canonical error response when catching a rejection or exception
 * TODO: use this more often!
 */
export const errorResponse = msg => ({error: msg})

/**
 * A consistent way to reject promises
 */
export const fail = e => console.error("FAIL: ", e)

/**
 * The method of bundling UIs into a single bundle
 */
export const bundle = (input, target) =>
  tar.pack(input).pipe(fs.createWriteStream(target))

/**
 * The opposite of `bundle`
 */
export const unbundle = (input, target) =>
  fs.createReadStream(input).pipe(tar.extract(target))

///////////////////////////////////////////////////////////////////
///////////////////////      UTIL      ////////////////////////////
///////////////////////////////////////////////////////////////////

/**
 * The UI instance ID for a given hApp
 */
export const uiIdFromHappId = (
  happId => happId + '-ui'
)

/**
 * The instance ID for a given AgentID and DNA hash
 */
export const instanceIdFromAgentAndDna = (agentId, dnaHash) => (
  `${agentId}::${dnaHash}`
)

/**
 * The instance ID for the per-hApp servicelogger
 */
export const serviceLoggerInstanceIdFromHappId = hostedHappId => (
  `servicelogger-${hostedHappId}`
)

/**
 * The string used in servicelogger requests to specify the zome function called
 */
export const zomeCallSpec = ({zomeName, funcName}) => (
  `${zomeName}/${funcName}`
)

/**
 * Make a zome call through the WS client, identified by AgentID + DNA Hash
 */
export const zomeCallByDna = async (client, {agentId, dnaHash, zomeName, funcName, params}) => {
  // let instance = await lookupInstance(client, {dnaHash, agentId})
  const instanceId = instanceIdFromAgentAndDna(agentId, dnaHash)
  console.log('instance found: ', instanceId)
  if (instanceId) {
    return await zomeCallByInstance(client, {instanceId, zomeName, funcName, params})
  } else {
    return errorResponse(`No instance found
      where agentId == '${agentId}'
      and   dnaHash == '${dnaHash}'
    `)
  }
}

/**
 * Make a zome call through the WS client, identified by instance ID
 */
export const zomeCallByInstance = async (client, {instanceId, zomeName, funcName, params}) => {
  const payload = {
    instance_id: instanceId,
    zome: zomeName,
    function: funcName,
    params
  }
  let resultRaw
  try {
    console.info("Calling zome...", payload)
<<<<<<< HEAD
    return callWhenConnected(client, 'call', payload)
=======
    resultRaw = await callWhenConnected(client, 'call', payload)
    const result = resultRaw && typeof resultRaw === 'string' ? JSON.parse(resultRaw) : resultRaw
    if (!("Ok" in result)) {
      throw result
    }
    return result.Ok
>>>>>>> 6f764341
  } catch(e) {
    console.error("ZOME CALL FAILED")
    console.error(e)
    console.error("payload:", payload)
    console.error("raw result:", resultRaw)
    throw e
  }
}

/**
 * Get an instance config via AgentID and DNA hash, if exists
 */
export const lookupInstance = async (client, {dnaHash, agentId}): Promise<Instance | null> => {
  const instances = await callWhenConnected(client, 'info/instances', {}).catch(fail)
  console.log('all instances: ', instances)
  return instances.find(inst => inst.dna === dnaHash && inst.agent === agentId) || null
}

/**
 * If the WS client is connected to the server, make the RPC call immediately
 * Otherwise, wait for connection, then make the call
 * Return a promise that resolves when the call is complete
 * TODO: may eventually be superseded by ConnectionManager
 */
export const callWhenConnected = async (client, method, payload) => {
  if(client.ready) {
    console.info("calling (already connected)", method, payload)
    return await client.call(method, payload)
  } else {
    console.info("waiting to connect, so as to call...")
    return new Promise((resolve, reject) => {
      client.once('open', () => {
        console.info("connected, calling...", method, payload)
        client.call(method, payload).then(resolve).catch(reject)
      })
    })
  }
}<|MERGE_RESOLUTION|>--- conflicted
+++ resolved
@@ -89,16 +89,12 @@
   let resultRaw
   try {
     console.info("Calling zome...", payload)
-<<<<<<< HEAD
-    return callWhenConnected(client, 'call', payload)
-=======
     resultRaw = await callWhenConnected(client, 'call', payload)
     const result = resultRaw && typeof resultRaw === 'string' ? JSON.parse(resultRaw) : resultRaw
     if (!("Ok" in result)) {
       throw result
     }
     return result.Ok
->>>>>>> 6f764341
   } catch(e) {
     console.error("ZOME CALL FAILED")
     console.error(e)
