--- conflicted
+++ resolved
@@ -36,22 +36,16 @@
     signature,
   } = call
 
-<<<<<<< HEAD
-  // const requestData = buildServiceLoggerRequestPackage(call)
-  // const requestEntryHash = await logServiceRequest(internalClient,
-  //   {happId, agentId, dnaHash, requestData})
-=======
   const requestData = buildServiceLoggerRequestPackage(call)
   const requestEntryHash = await logServiceRequest(internalClient,
     {happId, agentId, dnaHash, requestData, zomeName, funcName, signature})
->>>>>>> 6f764341
   const result = await zomeCallByDna(publicClient, {
     agentId, dnaHash, zomeName, funcName, params
   })
-  // const responseData = buildServiceLoggerResponsePackage(result)
-  // const metrics = calcMetrics(requestData, responseData)
-  // const responseEntryHash = await logServiceResponse(internalClient,
-  //   {happId, requestEntryHash, responseData, metrics})
+  const responseData = buildServiceLoggerResponsePackage(result)
+  const metrics = calcMetrics(requestData, responseData)
+  const responseEntryHash = await logServiceResponse(internalClient,
+    {happId, requestEntryHash, responseData, metrics})
 
   return result
 }
