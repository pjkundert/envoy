--- conflicted
+++ resolved
@@ -18,17 +18,6 @@
 export default (publicClient, internalClient) => async (call: CallRequest) => {
   // TODO: add replay attack protection? nonce?
   // TODO: figure out actual payload, especially after conductor RPC call is refactored
-<<<<<<< HEAD
-  const requestData = {func, params}
-  // const requestEntryHash = await logServiceRequest(internalClient,
-  //   {happId, dnaHash, requestData})
-
-  const result = await zomeCallByDna(publicClient, {agentId, dnaHash, zomeName: zome, funcName: func, params})
-  const responseData = result
-  // const metrics = calcMetrics(requestData, responseData)
-  // const responseEntryHash = await logServiceResponse(internalClient,
-  //   {happId, requestEntryHash, responseData, metrics})
-=======
 
   const {
     agentId,
@@ -40,17 +29,16 @@
     signature,
   } = call
 
-  const requestData = buildServiceLoggerRequestPackage(call)
-  const requestEntryHash = await logServiceRequest(internalClient,
-    {happId, agentId, dnaHash, requestData})
+  // const requestData = buildServiceLoggerRequestPackage(call)
+  // const requestEntryHash = await logServiceRequest(internalClient,
+  //   {happId, agentId, dnaHash, requestData})
   const result = await zomeCallByDna(publicClient, {
     agentId, dnaHash, zomeName: zome, funcName: func, params
   })
-  const responseData = buildServiceLoggerResponsePackage(result)
-  const metrics = calcMetrics(requestData, responseData)
-  const responseEntryHash = await logServiceResponse(internalClient,
-    {happId, requestEntryHash, responseData, metrics})
->>>>>>> 175e9d9d
+  // const responseData = buildServiceLoggerResponsePackage(result)
+  // const metrics = calcMetrics(requestData, responseData)
+  // const responseEntryHash = await logServiceResponse(internalClient,
+  //   {happId, requestEntryHash, responseData, metrics})
 
   return result
 }
