--- conflicted
+++ resolved
@@ -55,12 +55,7 @@
   // TODO: used cached version if possible
   const {happId, properties} = opts
   console.log('Installing hApp ', happId)
-<<<<<<< HEAD
-  const {ui, dnas} = HAPP_DATABASE[happId]
-  // const {ui, dnas} = await downloadAppResources(client, happId)
-=======
   const {ui, dnas} = await downloadAppResources(client, happId)
->>>>>>> 6f764341
 
   console.log('  DNAs: ', dnas.map(dna => dna.path))
   if (ui) {
@@ -200,15 +195,6 @@
   // assuming DNAs are served as JSON packages
   // and UIs are served as ZIP archives
 
-<<<<<<< HEAD
-  // const _info = await zomeCallByInstance(client, {
-  //   instanceId: Config.holoHostingAppId, 
-  //   zomeName: 'hosts',
-  //   funcName: 'TODO',
-  //   params: {happId}
-  // })
-  if (!(happId in HAPP_DATABASE)) {
-=======
   if (! await happIsEnabled(client, happId)) {
     throw `hApp is not registered by a provider! (happId = ${happId})`
   }
@@ -218,7 +204,6 @@
   if (happ) {
     return happ
   } else {
->>>>>>> 6f764341
     throw `happId not found in shim database: ${happId}`
   }
 }
