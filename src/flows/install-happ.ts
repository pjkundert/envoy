--- conflicted
+++ resolved
@@ -164,9 +164,6 @@
   console.log("Instance setup successful!")
 }
 
-<<<<<<< HEAD
-export const lookupHoloApp = ({happId}: LookupHappRequest): Promise<HappEntry> => {
-=======
 const setupServiceLogger = async (adminClient, {hostedHappId}) => {
   const {hash, path} = Config.DNAS.serviceLogger
   const instanceId = Config.serviceLoggerInstanceId(hostedHappId)
@@ -182,8 +179,7 @@
   // - Make initial call to serviceLogger
 }
 
-const lookupHoloApp = ({happId}: LookupHappRequest): Promise<HappEntry> => {
->>>>>>> d5adf1a3
+export const lookupHoloApp = ({happId}: LookupHappRequest): Promise<HappEntry> => {
   // TODO: make actual call to HHA
   // this is a dummy response for now
   // assuming DNAs are served as JSON packages
