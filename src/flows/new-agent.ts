
import {Instance, HappID} from '../types'
import {callWhenConnected, errorResponse, fail, zomeCallByInstance} from '../common'
import {ConductorInterface} from '../config'
import * as Config from '../config'
import {setupInstances} from './install-happ'


export type NewAgentRequest = {
  agentId: string,
  happId: HappID,
  signature: string,
}

export type NewAgentResponse = void

export default (masterClient) => async ({
  agentId,
  happId,
  signature,
}: NewAgentRequest): Promise<NewAgentResponse> => {
<<<<<<< HEAD
  // const enabledApps = await zomeCallByInstance(masterClient, {
  //   instanceId: Config.holoHostingAppId, 
  //   zomeName: 'host',
  //   funcName: 'get_enabled_app',
  //   params: {}
  // })
  // if (enabledApps.find(app => app.address === happId)) {
=======
  const enabledApps = await zomeCallByInstance(masterClient, {
    instanceId: Config.holoHostingAppId,
    zomeName: 'host',
    funcName: 'get_enabled_app',
    params: {}
  })
  if (enabledApps.find(app => app.address === happId)) {
>>>>>>> 6f764341
    await createAgent(masterClient, agentId)
    await setupInstances(masterClient, {happId, agentId, conductorInterface: ConductorInterface.Public})
  // } else {
  //   throw `App is not enabled for hosting: ${happId}`
  // }
}


export const createAgent = async (masterClient, agentId): Promise<void> => {
  // TODO: pick different id / name, or leave as agent public address?
  // TODO: deal with it if agent already exists (due to being hosted by another app)

  const agents = await callWhenConnected(masterClient, 'admin/agent/list', {})
  if (agents.find(agent => agent.id === agentId)) {
    console.warn(`Agent ${agentId} already exists, skipping...`)
  } else {
    await callWhenConnected(masterClient, 'admin/agent/add', {
      id: agentId,
      name: agentId,
      public_address: agentId,
      key_file: 'IGNORED',
      holo_remote_key: true,
    })
  }
}<|MERGE_RESOLUTION|>--- conflicted
+++ resolved
@@ -19,15 +19,7 @@
   happId,
   signature,
 }: NewAgentRequest): Promise<NewAgentResponse> => {
-<<<<<<< HEAD
-  // const enabledApps = await zomeCallByInstance(masterClient, {
-  //   instanceId: Config.holoHostingAppId, 
-  //   zomeName: 'host',
-  //   funcName: 'get_enabled_app',
-  //   params: {}
-  // })
-  // if (enabledApps.find(app => app.address === happId)) {
-=======
+
   const enabledApps = await zomeCallByInstance(masterClient, {
     instanceId: Config.holoHostingAppId,
     zomeName: 'host',
@@ -35,12 +27,11 @@
     params: {}
   })
   if (enabledApps.find(app => app.address === happId)) {
->>>>>>> 6f764341
     await createAgent(masterClient, agentId)
     await setupInstances(masterClient, {happId, agentId, conductorInterface: ConductorInterface.Public})
-  // } else {
-  //   throw `App is not enabled for hosting: ${happId}`
-  // }
+  } else {
+    throw `App is not enabled for hosting: ${happId}`
+  }
 }
 
 
